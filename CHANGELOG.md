# Changelog

All notable changes to this project will be documented in this file.

The format is based on [Keep a Changelog](https://keepachangelog.com/en/1.0.0/).

This project adheres to [Semantic Versioning](https://semver.org/spec/v2.0.0.html).

## [Unreleased]

<<<<<<< HEAD
### Added

- Add `View` and `RegisterView` as part of the Metric API, and their implementation in the SDK. (#1473)

### Changed

- Moved `Aggregator`/`Aggregation`/`AggregatorSelector` interfaces to _otel/metric_ from _otel/sdk/export/metric_. (#1473)
- Support `KeyValue` labels with values unset. (#1473)
- Modified the `otel-collector` example to include View API usage. (#1473)
- `Accumulation` accepts a view selector for aggregator creation. (#1473)
=======
### Changed

- Reverse order in which `Resource` attributes are merged, per change in spec. (#1501)
>>>>>>> 1952d7b6

## [0.16.0] - 2020-01-13

### Added

- Add the `ReadOnlySpan` and `ReadWriteSpan` interfaces to provide better control for accessing span data. (#1360)
- `NewGRPCDriver` function returns a `ProtocolDriver` that maintains a single gRPC connection to the collector. (#1369)
- Added documentation about the project's versioning policy. (#1388)
- Added `NewSplitDriver` for OTLP exporter that allows sending traces and metrics to different endpoints. (#1418)
- Added codeql worfklow to GitHub Actions (#1428)
- Added Gosec workflow to GitHub Actions (#1429)
- Add new HTTP driver for OTLP exporter in `exporters/otlp/otlphttp`. Currently it only supports the binary protobuf payloads. (#1420)

### Changed

- Rename `internal/testing` to `internal/internaltest`. (#1449)
- Rename `export.SpanData` to `export.SpanSnapshot` and use it only for exporting spans. (#1360)
- Store the parent's full `SpanContext` rather than just its span ID in the `span` struct. (#1360)
- Improve span duration accuracy. (#1360)
- Migrated CI/CD from CircleCI to GitHub Actions (#1382)
- Remove duplicate checkout from GitHub Actions workflow (#1407)
- Metric `array` aggregator renamed `exact` to match its `aggregation.Kind` (#1412)
- Metric `exact` aggregator includes per-point timestamps (#1412)
- Metric stdout exporter uses MinMaxSumCount aggregator for ValueRecorder instruments (#1412)
- `NewExporter` from `exporters/otlp` now takes a `ProtocolDriver` as a parameter. (#1369)
- Many OTLP Exporter options became gRPC ProtocolDriver options. (#1369)
- Unify endpoint API that related to OTel exporter. (#1401)
- Optimize metric histogram aggregator to re-use its slice of buckets. (#1435)
- Metric aggregator Count() and histogram Bucket.Counts are consistently `uint64`. (1430)
- Histogram aggregator accepts functional options, uses default boundaries if none given. (#1434)
- `SamplingResult` now passed a `Tracestate` from the parent `SpanContext` (#1432)
- Moved gRPC driver for OTLP exporter to `exporters/otlp/otlpgrpc`. (#1420)
- The `TraceContext` propagator now correctly propagates `TraceState` through the `SpanContext`. (#1447)
- Metric Push and Pull Controller components are combined into a single "basic" Controller:
  - `WithExporter()` and `Start()` to configure Push behavior
  - `Start()` is optional; use `Collect()` and `ForEach()` for Pull behavior
  - `Start()` and `Stop()` accept Context. (#1378)
- The `Event` type is moved from the `otel/sdk/export/trace` package to the `otel/trace` API package. (#1452)

### Removed

- Remove `errUninitializedSpan` as its only usage is now obsolete. (#1360)
- Remove Metric export functionality related to quantiles and summary data points: this is not specified (#1412)
- Remove DDSketch metric aggregator; our intention is to re-introduce this as an option of the histogram aggregator after [new OTLP histogram data types](https://github.com/open-telemetry/opentelemetry-proto/pull/226) are released (#1412)

### Fixed

- `BatchSpanProcessor.Shutdown()` will now shutdown underlying `export.SpanExporter`. (#1443)

## [0.15.0] - 2020-12-10

### Added

- The `WithIDGenerator` `TracerProviderOption` is added to the `go.opentelemetry.io/otel/trace` package to configure an `IDGenerator` for the `TracerProvider`. (#1363)

### Changed

- The Zipkin exporter now uses the Span status code to determine. (#1328)
- `NewExporter` and `Start` functions in `go.opentelemetry.io/otel/exporters/otlp` now receive `context.Context` as a first parameter. (#1357)
- Move the OpenCensus example into `example` directory. (#1359)
- Moved the SDK's `internal.IDGenerator` interface in to the `sdk/trace` package to enable support for externally-defined ID generators. (#1363)
- Bump `github.com/google/go-cmp` from 0.5.3 to 0.5.4 (#1374)
- Bump `github.com/golangci/golangci-lint` in `/internal/tools` (#1375)

### Fixed

- Metric SDK `SumObserver` and `UpDownSumObserver` instruments correctness fixes. (#1381)

## [0.14.0] - 2020-11-19

### Added

- An `EventOption` and the related `NewEventConfig` function are added to the `go.opentelemetry.io/otel` package to configure Span events. (#1254)
- A `TextMapPropagator` and associated `TextMapCarrier` are added to the `go.opentelemetry.io/otel/oteltest` package to test `TextMap` type propagators and their use. (#1259)
- `SpanContextFromContext` returns `SpanContext` from context. (#1255)
- `TraceState` has been added to `SpanContext`. (#1340)
- `DeploymentEnvironmentKey` added to `go.opentelemetry.io/otel/semconv` package. (#1323)
- Add an OpenCensus to OpenTelemetry tracing bridge. (#1305)
- Add a parent context argument to `SpanProcessor.OnStart` to follow the specification. (#1333)
- Add missing tests for `sdk/trace/attributes_map.go`. (#1337)

### Changed

- Move the `go.opentelemetry.io/otel/api/trace` package into `go.opentelemetry.io/otel/trace` with the following changes. (#1229) (#1307)
  - `ID` has been renamed to `TraceID`.
  - `IDFromHex` has been renamed to `TraceIDFromHex`.
  - `EmptySpanContext` is removed.
- Move the `go.opentelemetry.io/otel/api/trace/tracetest` package into `go.opentelemetry.io/otel/oteltest`. (#1229)
- OTLP Exporter updates:
  - supports OTLP v0.6.0 (#1230, #1354)
  - supports configurable aggregation temporality (default: Cumulative, optional: Stateless). (#1296)
- The Sampler is now called on local child spans. (#1233)
- The `Kind` type from the `go.opentelemetry.io/otel/api/metric` package was renamed to `InstrumentKind` to more specifically describe what it is and avoid semantic ambiguity. (#1240)
- The `MetricKind` method of the `Descriptor` type in the `go.opentelemetry.io/otel/api/metric` package was renamed to `Descriptor.InstrumentKind`.
   This matches the returned type and fixes misuse of the term metric. (#1240)
- Move test harness from the `go.opentelemetry.io/otel/api/apitest` package into `go.opentelemetry.io/otel/oteltest`. (#1241)
- Move the `go.opentelemetry.io/otel/api/metric/metrictest` package into `go.opentelemetry.io/oteltest` as part of #964. (#1252)
- Move the `go.opentelemetry.io/otel/api/metric` package into `go.opentelemetry.io/otel/metric` as part of #1303. (#1321)
- Move the `go.opentelemetry.io/otel/api/metric/registry` package into `go.opentelemetry.io/otel/metric/registry` as a part of #1303. (#1316)
- Move the `Number` type (together with related functions) from `go.opentelemetry.io/otel/api/metric` package into `go.opentelemetry.io/otel/metric/number` as a part of #1303. (#1316)
- The function signature of the Span `AddEvent` method in `go.opentelemetry.io/otel` is updated to no longer take an unused context and instead take a required name and a variable number of `EventOption`s. (#1254)
- The function signature of the Span `RecordError` method in `go.opentelemetry.io/otel` is updated to no longer take an unused context and instead take a required error value and a variable number of `EventOption`s. (#1254)
- Move the `go.opentelemetry.io/otel/api/global` package to `go.opentelemetry.io/otel`. (#1262) (#1330)
- Move the `Version` function from `go.opentelemetry.io/otel/sdk` to `go.opentelemetry.io/otel`. (#1330)
- Rename correlation context header from `"otcorrelations"` to `"baggage"` to match the OpenTelemetry specification. (#1267)
- Fix `Code.UnmarshalJSON` to work with valid JSON only. (#1276)
- The `resource.New()` method changes signature to support builtin attributes and functional options, including `telemetry.sdk.*` and
  `host.name` semantic conventions; the former method is renamed `resource.NewWithAttributes`. (#1235)
- The Prometheus exporter now exports non-monotonic counters (i.e. `UpDownCounter`s) as gauges. (#1210)
- Correct the `Span.End` method documentation in the `otel` API to state updates are not allowed on a span after it has ended. (#1310)
- Updated span collection limits for attribute, event and link counts to 1000 (#1318)
- Renamed `semconv.HTTPUrlKey` to `semconv.HTTPURLKey`. (#1338)

### Removed

- The `ErrInvalidHexID`, `ErrInvalidTraceIDLength`, `ErrInvalidSpanIDLength`, `ErrInvalidSpanIDLength`, or `ErrNilSpanID` from the `go.opentelemetry.io/otel` package are unexported now. (#1243)
- The `AddEventWithTimestamp` method on the `Span` interface in `go.opentelemetry.io/otel` is removed due to its redundancy.
   It is replaced by using the `AddEvent` method with a `WithTimestamp` option. (#1254)
- The `MockSpan` and `MockTracer` types are removed from `go.opentelemetry.io/otel/oteltest`.
   `Tracer` and `Span` from the same module should be used in their place instead. (#1306)
- `WorkerCount` option is removed from `go.opentelemetry.io/otel/exporters/otlp`. (#1350)

### Fixed

- Rename `MergeItererator` to `MergeIterator` in the `go.opentelemetry.io/otel/label` package. (#1244)
- The `go.opentelemetry.io/otel/api/global` packages global TextMapPropagator now delegates functionality to a globally set delegate for all previously returned propagators. (#1258)
- Fix condition in `label.Any`. (#1299)
- Fix global `TracerProvider` to pass options to its configured provider. (#1329)
- Fix missing handler for `ExactKind` aggregator in OTLP metrics transformer (#1309)

## [0.13.0] - 2020-10-08

### Added

- OTLP Metric exporter supports Histogram aggregation. (#1209)
- The `Code` struct from the `go.opentelemetry.io/otel/codes` package now supports JSON marshaling and unmarshaling as well as implements the `Stringer` interface. (#1214)
- A Baggage API to implement the OpenTelemetry specification. (#1217)
- Add Shutdown method to sdk/trace/provider, shutdown processors in the order they were registered. (#1227)

### Changed

- Set default propagator to no-op propagator. (#1184)
- The `HTTPSupplier`, `HTTPExtractor`, `HTTPInjector`, and `HTTPPropagator` from the `go.opentelemetry.io/otel/api/propagation` package were replaced with unified `TextMapCarrier` and `TextMapPropagator` in the `go.opentelemetry.io/otel/propagation` package. (#1212) (#1325)
- The `New` function from the `go.opentelemetry.io/otel/api/propagation` package was replaced with `NewCompositeTextMapPropagator` in the `go.opentelemetry.io/otel` package. (#1212)
- The status codes of the `go.opentelemetry.io/otel/codes` package have been updated to match the latest OpenTelemetry specification.
   They now are `Unset`, `Error`, and `Ok`.
   They no longer track the gRPC codes. (#1214)
- The `StatusCode` field of the `SpanData` struct in the `go.opentelemetry.io/otel/sdk/export/trace` package now uses the codes package from this package instead of the gRPC project. (#1214)
- Move the `go.opentelemetry.io/otel/api/baggage` package into `go.opentelemetry.io/otel/baggage`. (#1217) (#1325)
- A `Shutdown` method of `SpanProcessor` and all its implementations receives a context and returns an error. (#1264)

### Fixed

- Copies of data from arrays and slices passed to `go.opentelemetry.io/otel/label.ArrayValue()` are now used in the returned `Value` instead of using the mutable data itself. (#1226)

### Removed

- The `ExtractHTTP` and `InjectHTTP` functions from the `go.opentelemetry.io/otel/api/propagation` package were removed. (#1212)
- The `Propagators` interface from the `go.opentelemetry.io/otel/api/propagation` package was removed to conform to the OpenTelemetry specification.
   The explicit `TextMapPropagator` type can be used in its place as this is the `Propagator` type the specification defines. (#1212)
- The `SetAttribute` method of the `Span` from the `go.opentelemetry.io/otel/api/trace` package was removed given its redundancy with the `SetAttributes` method. (#1216)
- The internal implementation of Baggage storage is removed in favor of using the new Baggage API functionality. (#1217)
- Remove duplicate hostname key `HostHostNameKey` in Resource semantic conventions. (#1219)
- Nested array/slice support has been removed. (#1226)

## [0.12.0] - 2020-09-24

### Added

- A `SpanConfigure` function in `go.opentelemetry.io/otel/api/trace` to create a new `SpanConfig` from `SpanOption`s. (#1108)
- In the `go.opentelemetry.io/otel/api/trace` package, `NewTracerConfig` was added to construct new `TracerConfig`s.
   This addition was made to conform with our project option conventions. (#1155)
- Instrumentation library information was added to the Zipkin exporter. (#1119)
- The `SpanProcessor` interface now has a `ForceFlush()` method. (#1166)
- More semantic conventions for k8s as resource attributes. (#1167)

### Changed

- Add reconnecting udp connection type to Jaeger exporter.
   This change adds a new optional implementation of the udp conn interface used to detect changes to an agent's host dns record.
   It then adopts the new destination address to ensure the exporter doesn't get stuck. This change was ported from jaegertracing/jaeger-client-go#520. (#1063)
- Replace `StartOption` and `EndOption` in `go.opentelemetry.io/otel/api/trace` with `SpanOption`.
   This change is matched by replacing the `StartConfig` and `EndConfig` with a unified `SpanConfig`. (#1108)
- Replace the `LinkedTo` span option in `go.opentelemetry.io/otel/api/trace` with `WithLinks`.
   This is be more consistent with our other option patterns, i.e. passing the item to be configured directly instead of its component parts, and provides a cleaner function signature. (#1108)
- The `go.opentelemetry.io/otel/api/trace` `TracerOption` was changed to an interface to conform to project option conventions. (#1109)
- Move the `B3` and `TraceContext` from within the `go.opentelemetry.io/otel/api/trace` package to their own `go.opentelemetry.io/otel/propagators` package.
    This removal of the propagators is reflective of the OpenTelemetry specification for these propagators as well as cleans up the `go.opentelemetry.io/otel/api/trace` API. (#1118)
- Rename Jaeger tags used for instrumentation library information to reflect changes in OpenTelemetry specification. (#1119)
- Rename `ProbabilitySampler` to `TraceIDRatioBased` and change semantics to ignore parent span sampling status. (#1115)
- Move `tools` package under `internal`. (#1141)
- Move `go.opentelemetry.io/otel/api/correlation` package to `go.opentelemetry.io/otel/api/baggage`. (#1142)
   The `correlation.CorrelationContext` propagator has been renamed `baggage.Baggage`.  Other exported functions and types are unchanged.
- Rename `ParentOrElse` sampler to `ParentBased` and allow setting samplers depending on parent span. (#1153)
- In the `go.opentelemetry.io/otel/api/trace` package, `SpanConfigure` was renamed to `NewSpanConfig`. (#1155)
- Change `dependabot.yml` to add a `Skip Changelog` label to dependabot-sourced PRs. (#1161)
- The [configuration style guide](https://github.com/open-telemetry/opentelemetry-go/blob/master/CONTRIBUTING.md#config) has been updated to
   recommend the use of `newConfig()` instead of `configure()`. (#1163)
- The `otlp.Config` type has been unexported and changed to `otlp.config`, along with its initializer. (#1163)
- Ensure exported interface types include parameter names and update the
   Style Guide to reflect this styling rule. (#1172)
- Don't consider unset environment variable for resource detection to be an error. (#1170)
- Rename `go.opentelemetry.io/otel/api/metric.ConfigureInstrument` to `NewInstrumentConfig` and
  `go.opentelemetry.io/otel/api/metric.ConfigureMeter` to `NewMeterConfig`.
- ValueObserver instruments use LastValue aggregator by default. (#1165)
- OTLP Metric exporter supports LastValue aggregation. (#1165)
- Move the `go.opentelemetry.io/otel/api/unit` package to `go.opentelemetry.io/otel/unit`. (#1185)
- Rename `Provider` to `MeterProvider` in the `go.opentelemetry.io/otel/api/metric` package. (#1190)
- Rename `NoopProvider` to `NoopMeterProvider` in the `go.opentelemetry.io/otel/api/metric` package. (#1190)
- Rename `NewProvider` to `NewMeterProvider` in the `go.opentelemetry.io/otel/api/metric/metrictest` package. (#1190)
- Rename `Provider` to `MeterProvider` in the `go.opentelemetry.io/otel/api/metric/registry` package. (#1190)
- Rename `NewProvider` to `NewMeterProvider` in the `go.opentelemetry.io/otel/api/metri/registryc` package. (#1190)
- Rename `Provider` to `TracerProvider` in the `go.opentelemetry.io/otel/api/trace` package. (#1190)
- Rename `NoopProvider` to `NoopTracerProvider` in the `go.opentelemetry.io/otel/api/trace` package. (#1190)
- Rename `Provider` to `TracerProvider` in the `go.opentelemetry.io/otel/api/trace/tracetest` package. (#1190)
- Rename `NewProvider` to `NewTracerProvider` in the `go.opentelemetry.io/otel/api/trace/tracetest` package. (#1190)
- Rename `WrapperProvider` to `WrapperTracerProvider` in the `go.opentelemetry.io/otel/bridge/opentracing` package. (#1190)
- Rename `NewWrapperProvider` to `NewWrapperTracerProvider` in the `go.opentelemetry.io/otel/bridge/opentracing` package. (#1190)
- Rename `Provider` method of the pull controller to `MeterProvider` in the `go.opentelemetry.io/otel/sdk/metric/controller/pull` package. (#1190)
- Rename `Provider` method of the push controller to `MeterProvider` in the `go.opentelemetry.io/otel/sdk/metric/controller/push` package. (#1190)
- Rename `ProviderOptions` to `TracerProviderConfig` in the `go.opentelemetry.io/otel/sdk/trace` package. (#1190)
- Rename `ProviderOption` to `TracerProviderOption` in the `go.opentelemetry.io/otel/sdk/trace` package. (#1190)
- Rename `Provider` to `TracerProvider` in the `go.opentelemetry.io/otel/sdk/trace` package. (#1190)
- Rename `NewProvider` to `NewTracerProvider` in the `go.opentelemetry.io/otel/sdk/trace` package. (#1190)
- Renamed `SamplingDecision` values to comply with OpenTelemetry specification change. (#1192)
- Renamed Zipkin attribute names from `ot.status_code & ot.status_description` to `otel.status_code & otel.status_description`. (#1201)
- The default SDK now invokes registered `SpanProcessor`s in the order they were registered with the `TracerProvider`. (#1195)
- Add test of spans being processed by the `SpanProcessor`s in the order they were registered. (#1203)

### Removed

- Remove the B3 propagator from `go.opentelemetry.io/otel/propagators`. It is now located in the
   `go.opentelemetry.io/contrib/propagators/` module. (#1191)
- Remove the semantic convention for HTTP status text, `HTTPStatusTextKey` from package `go.opentelemetry.io/otel/semconv`. (#1194)

### Fixed

- Zipkin example no longer mentions `ParentSampler`, corrected to `ParentBased`. (#1171)
- Fix missing shutdown processor in otel-collector example. (#1186)
- Fix missing shutdown processor in basic and namedtracer examples. (#1197)

## [0.11.0] - 2020-08-24

### Added

- Support for exporting array-valued attributes via OTLP. (#992)
- `Noop` and `InMemory` `SpanBatcher` implementations to help with testing integrations. (#994)
- Support for filtering metric label sets. (#1047)
- A dimensionality-reducing metric Processor. (#1057)
- Integration tests for more OTel Collector Attribute types. (#1062)
- A new `WithSpanProcessor` `ProviderOption` is added to the `go.opentelemetry.io/otel/sdk/trace` package to create a `Provider` and automatically register the `SpanProcessor`. (#1078)

### Changed

- Rename `sdk/metric/processor/test` to `sdk/metric/processor/processortest`. (#1049)
- Rename `sdk/metric/controller/test` to `sdk/metric/controller/controllertest`. (#1049)
- Rename `api/testharness` to `api/apitest`. (#1049)
- Rename `api/trace/testtrace` to `api/trace/tracetest`. (#1049)
- Change Metric Processor to merge multiple observations. (#1024)
- The `go.opentelemetry.io/otel/bridge/opentracing` bridge package has been made into its own module.
   This removes the package dependencies of this bridge from the rest of the OpenTelemetry based project. (#1038)
- Renamed `go.opentelemetry.io/otel/api/standard` package to `go.opentelemetry.io/otel/semconv` to avoid the ambiguous and generic name `standard` and better describe the package as containing OpenTelemetry semantic conventions. (#1016)
- The environment variable used for resource detection has been changed from `OTEL_RESOURCE_LABELS` to `OTEL_RESOURCE_ATTRIBUTES` (#1042)
- Replace `WithSyncer` with `WithBatcher` in examples. (#1044)
- Replace the `google.golang.org/grpc/codes` dependency in the API with an equivalent `go.opentelemetry.io/otel/codes` package. (#1046)
- Merge the `go.opentelemetry.io/otel/api/label` and `go.opentelemetry.io/otel/api/kv` into the new `go.opentelemetry.io/otel/label` package. (#1060)
- Unify Callback Function Naming.
   Rename `*Callback` with `*Func`. (#1061)
- CI builds validate against last two versions of Go, dropping 1.13 and adding 1.15. (#1064)
- The `go.opentelemetry.io/otel/sdk/export/trace` interfaces `SpanSyncer` and `SpanBatcher` have been replaced with a specification compliant `Exporter` interface.
   This interface still supports the export of `SpanData`, but only as a slice.
   Implementation are also required now to return any error from `ExportSpans` if one occurs as well as implement a `Shutdown` method for exporter clean-up. (#1078)
- The `go.opentelemetry.io/otel/sdk/trace` `NewBatchSpanProcessor` function no longer returns an error.
   If a `nil` exporter is passed as an argument to this function, instead of it returning an error, it now returns a `BatchSpanProcessor` that handles the export of `SpanData` by not taking any action. (#1078)
- The `go.opentelemetry.io/otel/sdk/trace` `NewProvider` function to create a `Provider` no longer returns an error, instead only a `*Provider`.
   This change is related to `NewBatchSpanProcessor` not returning an error which was the only error this function would return. (#1078)

### Removed

- Duplicate, unused API sampler interface. (#999)
   Use the [`Sampler` interface](https://github.com/open-telemetry/opentelemetry-go/blob/v0.11.0/sdk/trace/sampling.go) provided by the SDK instead.
- The `grpctrace` instrumentation was moved to the `go.opentelemetry.io/contrib` repository and out of this repository.
   This move includes moving the `grpc` example to the `go.opentelemetry.io/contrib` as well. (#1027)
- The `WithSpan` method of the `Tracer` interface.
   The functionality this method provided was limited compared to what a user can provide themselves.
   It was removed with the understanding that if there is sufficient user need it can be added back based on actual user usage. (#1043)
- The `RegisterSpanProcessor` and `UnregisterSpanProcessor` functions.
   These were holdovers from an approach prior to the TracerProvider design. They were not used anymore. (#1077)
- The `oterror` package. (#1026)
- The `othttp` and `httptrace` instrumentations were moved to `go.opentelemetry.io/contrib`. (#1032)

### Fixed

- The `semconv.HTTPServerMetricAttributesFromHTTPRequest()` function no longer generates the high-cardinality `http.request.content.length` label. (#1031)
- Correct instrumentation version tag in Jaeger exporter. (#1037)
- The SDK span will now set an error event if the `End` method is called during a panic (i.e. it was deferred). (#1043)
- Move internally generated protobuf code from the `go.opentelemetry.io/otel` to the OTLP exporter to reduce dependency overhead. (#1050)
- The `otel-collector` example referenced outdated collector processors. (#1006)

## [0.10.0] - 2020-07-29

This release migrates the default OpenTelemetry SDK into its own Go module, decoupling the SDK from the API and reducing dependencies for instrumentation packages.

### Added

- The Zipkin exporter now has `NewExportPipeline` and `InstallNewPipeline` constructor functions to match the common pattern.
    These function build a new exporter with default SDK options and register the exporter with the `global` package respectively. (#944)
- Add propagator option for gRPC instrumentation. (#986)
- The `testtrace` package now tracks the `trace.SpanKind` for each span. (#987)

### Changed

- Replace the `RegisterGlobal` `Option` in the Jaeger exporter with an `InstallNewPipeline` constructor function.
   This matches the other exporter constructor patterns and will register a new exporter after building it with default configuration. (#944)
- The trace (`go.opentelemetry.io/otel/exporters/trace/stdout`) and metric (`go.opentelemetry.io/otel/exporters/metric/stdout`) `stdout` exporters are now merged into a single exporter at `go.opentelemetry.io/otel/exporters/stdout`.
   This new exporter was made into its own Go module to follow the pattern of all exporters and decouple it from the `go.opentelemetry.io/otel` module. (#956, #963)
- Move the `go.opentelemetry.io/otel/exporters/test` test package to `go.opentelemetry.io/otel/sdk/export/metric/metrictest`. (#962)
- The `go.opentelemetry.io/otel/api/kv/value` package was merged into the parent `go.opentelemetry.io/otel/api/kv` package. (#968)
  - `value.Bool` was replaced with `kv.BoolValue`.
  - `value.Int64` was replaced with `kv.Int64Value`.
  - `value.Uint64` was replaced with `kv.Uint64Value`.
  - `value.Float64` was replaced with `kv.Float64Value`.
  - `value.Int32` was replaced with `kv.Int32Value`.
  - `value.Uint32` was replaced with `kv.Uint32Value`.
  - `value.Float32` was replaced with `kv.Float32Value`.
  - `value.String` was replaced with `kv.StringValue`.
  - `value.Int` was replaced with `kv.IntValue`.
  - `value.Uint` was replaced with `kv.UintValue`.
  - `value.Array` was replaced with `kv.ArrayValue`.
- Rename `Infer` to `Any` in the `go.opentelemetry.io/otel/api/kv` package. (#972)
- Change `othttp` to use the `httpsnoop` package to wrap the `ResponseWriter` so that optional interfaces (`http.Hijacker`, `http.Flusher`, etc.) that are implemented by the original `ResponseWriter`are also implemented by the wrapped `ResponseWriter`. (#979)
- Rename `go.opentelemetry.io/otel/sdk/metric/aggregator/test` package to `go.opentelemetry.io/otel/sdk/metric/aggregator/aggregatortest`. (#980)
- Make the SDK into its own Go module called `go.opentelemetry.io/otel/sdk`. (#985)
- Changed the default trace `Sampler` from `AlwaysOn` to `ParentOrElse(AlwaysOn)`. (#989)

### Removed

- The `IndexedAttribute` function from the `go.opentelemetry.io/otel/api/label` package was removed in favor of `IndexedLabel` which it was synonymous with. (#970)

### Fixed

- Bump github.com/golangci/golangci-lint from 1.28.3 to 1.29.0 in /tools. (#953)
- Bump github.com/google/go-cmp from 0.5.0 to 0.5.1. (#957)
- Use `global.Handle` for span export errors in the OTLP exporter. (#946)
- Correct Go language formatting in the README documentation. (#961)
- Remove default SDK dependencies from the `go.opentelemetry.io/otel/api` package. (#977)
- Remove default SDK dependencies from the `go.opentelemetry.io/otel/instrumentation` package. (#983)
- Move documented examples for `go.opentelemetry.io/otel/instrumentation/grpctrace` interceptors into Go example tests. (#984)

## [0.9.0] - 2020-07-20

### Added

- A new Resource Detector interface is included to allow resources to be automatically detected and included. (#939)
- A Detector to automatically detect resources from an environment variable. (#939)
- Github action to generate protobuf Go bindings locally in `internal/opentelemetry-proto-gen`. (#938)
- OTLP .proto files from `open-telemetry/opentelemetry-proto` imported as a git submodule under `internal/opentelemetry-proto`.
   References to `github.com/open-telemetry/opentelemetry-proto` changed to `go.opentelemetry.io/otel/internal/opentelemetry-proto-gen`. (#942)

### Changed

- Non-nil value `struct`s for key-value pairs will be marshalled using JSON rather than `Sprintf`. (#948)

### Removed

- Removed dependency on `github.com/open-telemetry/opentelemetry-collector`. (#943)

## [0.8.0] - 2020-07-09

### Added

- The `B3Encoding` type to represent the B3 encoding(s) the B3 propagator can inject.
   A value for HTTP supported encodings (Multiple Header: `MultipleHeader`, Single Header: `SingleHeader`) are included. (#882)
- The `FlagsDeferred` trace flag to indicate if the trace sampling decision has been deferred. (#882)
- The `FlagsDebug` trace flag to indicate if the trace is a debug trace. (#882)
- Add `peer.service` semantic attribute. (#898)
- Add database-specific semantic attributes. (#899)
- Add semantic convention for `faas.coldstart` and `container.id`. (#909)
- Add http content size semantic conventions. (#905)
- Include `http.request_content_length` in HTTP request basic attributes. (#905)
- Add semantic conventions for operating system process resource attribute keys. (#919)
- The Jaeger exporter now has a `WithBatchMaxCount` option to specify the maximum number of spans sent in a batch. (#931)

### Changed

- Update `CONTRIBUTING.md` to ask for updates to `CHANGELOG.md` with each pull request. (#879)
- Use lowercase header names for B3 Multiple Headers. (#881)
- The B3 propagator `SingleHeader` field has been replaced with `InjectEncoding`.
   This new field can be set to combinations of the `B3Encoding` bitmasks and will inject trace information in these encodings.
   If no encoding is set, the propagator will default to `MultipleHeader` encoding. (#882)
- The B3 propagator now extracts from either HTTP encoding of B3 (Single Header or Multiple Header) based on what is contained in the header.
   Preference is given to Single Header encoding with Multiple Header being the fallback if Single Header is not found or is invalid.
   This behavior change is made to dynamically support all correctly encoded traces received instead of having to guess the expected encoding prior to receiving. (#882)
- Extend semantic conventions for RPC. (#900)
- To match constant naming conventions in the `api/standard` package, the `FaaS*` key names are appended with a suffix of `Key`. (#920)
  - `"api/standard".FaaSName` -> `FaaSNameKey`
  - `"api/standard".FaaSID` -> `FaaSIDKey`
  - `"api/standard".FaaSVersion` -> `FaaSVersionKey`
  - `"api/standard".FaaSInstance` -> `FaaSInstanceKey`

### Removed

- The `FlagsUnused` trace flag is removed.
   The purpose of this flag was to act as the inverse of `FlagsSampled`, the inverse of `FlagsSampled` is used instead. (#882)
- The B3 header constants (`B3SingleHeader`, `B3DebugFlagHeader`, `B3TraceIDHeader`, `B3SpanIDHeader`, `B3SampledHeader`, `B3ParentSpanIDHeader`) are removed.
   If B3 header keys are needed [the authoritative OpenZipkin package constants](https://pkg.go.dev/github.com/openzipkin/zipkin-go@v0.2.2/propagation/b3?tab=doc#pkg-constants) should be used instead. (#882)

### Fixed

- The B3 Single Header name is now correctly `b3` instead of the previous `X-B3`. (#881)
- The B3 propagator now correctly supports sampling only values (`b3: 0`, `b3: 1`, or `b3: d`) for a Single B3 Header. (#882)
- The B3 propagator now propagates the debug flag.
   This removes the behavior of changing the debug flag into a set sampling bit.
   Instead, this now follow the B3 specification and omits the `X-B3-Sampling` header. (#882)
- The B3 propagator now tracks "unset" sampling state (meaning "defer the decision") and does not set the `X-B3-Sampling` header when injecting. (#882)
- Bump github.com/itchyny/gojq from 0.10.3 to 0.10.4 in /tools. (#883)
- Bump github.com/opentracing/opentracing-go from v1.1.1-0.20190913142402-a7454ce5950e to v1.2.0. (#885)
- The tracing time conversion for OTLP spans is now correctly set to `UnixNano`. (#896)
- Ensure span status is not set to `Unknown` when no HTTP status code is provided as it is assumed to be `200 OK`. (#908)
- Ensure `httptrace.clientTracer` closes `http.headers` span. (#912)
- Prometheus exporter will not apply stale updates or forget inactive metrics. (#903)
- Add test for api.standard `HTTPClientAttributesFromHTTPRequest`. (#905)
- Bump github.com/golangci/golangci-lint from 1.27.0 to 1.28.1 in /tools. (#901, #913)
- Update otel-colector example to use the v0.5.0 collector. (#915)
- The `grpctrace` instrumentation uses a span name conforming to the OpenTelemetry semantic conventions (does not contain a leading slash (`/`)). (#922)
- The `grpctrace` instrumentation includes an `rpc.method` attribute now set to the gRPC method name. (#900, #922)
- The `grpctrace` instrumentation `rpc.service` attribute now contains the package name if one exists.
   This is in accordance with OpenTelemetry semantic conventions. (#922)
- Correlation Context extractor will no longer insert an empty map into the returned context when no valid values are extracted. (#923)
- Bump google.golang.org/api from 0.28.0 to 0.29.0 in /exporters/trace/jaeger. (#925)
- Bump github.com/itchyny/gojq from 0.10.4 to 0.11.0 in /tools. (#926)
- Bump github.com/golangci/golangci-lint from 1.28.1 to 1.28.2 in /tools. (#930)

## [0.7.0] - 2020-06-26

This release implements the v0.5.0 version of the OpenTelemetry specification.

### Added

- The othttp instrumentation now includes default metrics. (#861)
- This CHANGELOG file to track all changes in the project going forward.
- Support for array type attributes. (#798)
- Apply transitive dependabot go.mod dependency updates as part of a new automatic Github workflow. (#844)
- Timestamps are now passed to exporters for each export. (#835)
- Add new `Accumulation` type to metric SDK to transport telemetry from `Accumulator`s to `Processor`s.
   This replaces the prior `Record` `struct` use for this purpose. (#835)
- New dependabot integration to automate package upgrades. (#814)
- `Meter` and `Tracer` implementations accept instrumentation version version as an optional argument.
   This instrumentation version is passed on to exporters. (#811) (#805) (#802)
- The OTLP exporter includes the instrumentation version in telemetry it exports. (#811)
- Environment variables for Jaeger exporter are supported. (#796)
- New `aggregation.Kind` in the export metric API. (#808)
- New example that uses OTLP and the collector. (#790)
- Handle errors in the span `SetName` during span initialization. (#791)
- Default service config to enable retries for retry-able failed requests in the OTLP exporter and an option to override this default. (#777)
- New `go.opentelemetry.io/otel/api/oterror` package to uniformly support error handling and definitions for the project. (#778)
- New `global` default implementation of the `go.opentelemetry.io/otel/api/oterror.Handler` interface to be used to handle errors prior to an user defined `Handler`.
   There is also functionality for the user to register their `Handler` as well as a convenience function `Handle` to handle an error with this global `Handler`(#778)
- Options to specify propagators for httptrace and grpctrace instrumentation. (#784)
- The required `application/json` header for the Zipkin exporter is included in all exports. (#774)
- Integrate HTTP semantics helpers from the contrib repository into the `api/standard` package. #769

### Changed

- Rename `Integrator` to `Processor` in the metric SDK. (#863)
- Rename `AggregationSelector` to `AggregatorSelector`. (#859)
- Rename `SynchronizedCopy` to `SynchronizedMove`. (#858)
- Rename `simple` integrator to `basic` integrator. (#857)
- Merge otlp collector examples. (#841)
- Change the metric SDK to support cumulative, delta, and pass-through exporters directly.
   With these changes, cumulative and delta specific exporters are able to request the correct kind of aggregation from the SDK. (#840)
- The `Aggregator.Checkpoint` API is renamed to `SynchronizedCopy` and adds an argument, a different `Aggregator` into which the copy is stored. (#812)
- The `export.Aggregator` contract is that `Update()` and `SynchronizedCopy()` are synchronized with each other.
   All the aggregation interfaces (`Sum`, `LastValue`, ...) are not meant to be synchronized, as the caller is expected to synchronize aggregators at a higher level after the `Accumulator`.
   Some of the `Aggregators` used unnecessary locking and that has been cleaned up. (#812)
- Use of `metric.Number` was replaced by `int64` now that we use `sync.Mutex` in the `MinMaxSumCount` and `Histogram` `Aggregators`. (#812)
- Replace `AlwaysParentSample` with `ParentSample(fallback)` to match the OpenTelemetry v0.5.0 specification. (#810)
- Rename `sdk/export/metric/aggregator` to `sdk/export/metric/aggregation`. #808
- Send configured headers with every request in the OTLP exporter, instead of just on connection creation. (#806)
- Update error handling for any one off error handlers, replacing, instead, with the `global.Handle` function. (#791)
- Rename `plugin` directory to `instrumentation` to match the OpenTelemetry specification. (#779)
- Makes the argument order to Histogram and DDSketch `New()` consistent. (#781)

### Removed

- `Uint64NumberKind` and related functions from the API. (#864)
- Context arguments from `Aggregator.Checkpoint` and `Integrator.Process` as they were unused. (#803)
- `SpanID` is no longer included in parameters for sampling decision to match the OpenTelemetry specification. (#775)

### Fixed

- Upgrade OTLP exporter to opentelemetry-proto matching the opentelemetry-collector v0.4.0 release. (#866)
- Allow changes to `go.sum` and `go.mod` when running dependabot tidy-up. (#871)
- Bump github.com/stretchr/testify from 1.4.0 to 1.6.1. (#824)
- Bump github.com/prometheus/client_golang from 1.7.0 to 1.7.1 in /exporters/metric/prometheus. (#867)
- Bump google.golang.org/grpc from 1.29.1 to 1.30.0 in /exporters/trace/jaeger. (#853)
- Bump google.golang.org/grpc from 1.29.1 to 1.30.0 in /exporters/trace/zipkin. (#854)
- Bumps github.com/golang/protobuf from 1.3.2 to 1.4.2 (#848)
- Bump github.com/stretchr/testify from 1.4.0 to 1.6.1 in /exporters/otlp (#817)
- Bump github.com/golangci/golangci-lint from 1.25.1 to 1.27.0 in /tools (#828)
- Bump github.com/prometheus/client_golang from 1.5.0 to 1.7.0 in /exporters/metric/prometheus (#838)
- Bump github.com/stretchr/testify from 1.4.0 to 1.6.1 in /exporters/trace/jaeger (#829)
- Bump github.com/benbjohnson/clock from 1.0.0 to 1.0.3 (#815)
- Bump github.com/stretchr/testify from 1.4.0 to 1.6.1 in /exporters/trace/zipkin (#823)
- Bump github.com/itchyny/gojq from 0.10.1 to 0.10.3 in /tools (#830)
- Bump github.com/stretchr/testify from 1.4.0 to 1.6.1 in /exporters/metric/prometheus (#822)
- Bump google.golang.org/grpc from 1.27.1 to 1.29.1 in /exporters/trace/zipkin (#820)
- Bump google.golang.org/grpc from 1.27.1 to 1.29.1 in /exporters/trace/jaeger (#831)
- Bump github.com/google/go-cmp from 0.4.0 to 0.5.0 (#836)
- Bump github.com/google/go-cmp from 0.4.0 to 0.5.0 in /exporters/trace/jaeger (#837)
- Bump github.com/google/go-cmp from 0.4.0 to 0.5.0 in /exporters/otlp (#839)
- Bump google.golang.org/api from 0.20.0 to 0.28.0 in /exporters/trace/jaeger (#843)
- Set span status from HTTP status code in the othttp instrumentation. (#832)
- Fixed typo in push controller comment. (#834)
- The `Aggregator` testing has been updated and cleaned. (#812)
- `metric.Number(0)` expressions are replaced by `0` where possible. (#812)
- Fixed `global` `handler_test.go` test failure. #804
- Fixed `BatchSpanProcessor.Shutdown` to wait until all spans are processed. (#766)
- Fixed OTLP example's accidental early close of exporter. (#807)
- Ensure zipkin exporter reads and closes response body. (#788)
- Update instrumentation to use `api/standard` keys instead of custom keys. (#782)
- Clean up tools and RELEASING documentation. (#762)

## [0.6.0] - 2020-05-21

### Added

- Support for `Resource`s in the prometheus exporter. (#757)
- New pull controller. (#751)
- New `UpDownSumObserver` instrument. (#750)
- OpenTelemetry collector demo. (#711)
- New `SumObserver` instrument. (#747)
- New `UpDownCounter` instrument. (#745)
- New timeout `Option` and configuration function `WithTimeout` to the push controller. (#742)
- New `api/standards` package to implement semantic conventions and standard key-value generation. (#731)

### Changed

- Rename `Register*` functions in the metric API to `New*` for all `Observer` instruments. (#761)
- Use `[]float64` for histogram boundaries, not `[]metric.Number`. (#758)
- Change OTLP example to use exporter as a trace `Syncer` instead of as an unneeded `Batcher`. (#756)
- Replace `WithResourceAttributes()` with `WithResource()` in the trace SDK. (#754)
- The prometheus exporter now uses the new pull controller. (#751)
- Rename `ScheduleDelayMillis` to `BatchTimeout` in the trace `BatchSpanProcessor`.(#752)
- Support use of synchronous instruments in asynchronous callbacks (#725)
- Move `Resource` from the `Export` method parameter into the metric export `Record`. (#739)
- Rename `Observer` instrument to `ValueObserver`. (#734)
- The push controller now has a method (`Provider()`) to return a `metric.Provider` instead of the old `Meter` method that acted as a `metric.Provider`. (#738)
- Replace `Measure` instrument by `ValueRecorder` instrument. (#732)
- Rename correlation context header from `"Correlation-Context"` to `"otcorrelations"` to match the OpenTelemetry specification. 727)

### Fixed

- Ensure gRPC `ClientStream` override methods do not panic in grpctrace package. (#755)
- Disable parts of `BatchSpanProcessor` test until a fix is found. (#743)
- Fix `string` case in `kv` `Infer` function. (#746)
- Fix panic in grpctrace client interceptors. (#740)
- Refactor the `api/metrics` push controller and add `CheckpointSet` synchronization. (#737)
- Rewrite span batch process queue batching logic. (#719)
- Remove the push controller named Meter map. (#738)
- Fix Histogram aggregator initial state (fix #735). (#736)
- Ensure golang alpine image is running `golang-1.14` for examples. (#733)
- Added test for grpctrace `UnaryInterceptorClient`. (#695)
- Rearrange `api/metric` code layout. (#724)

## [0.5.0] - 2020-05-13

### Added

- Batch `Observer` callback support. (#717)
- Alias `api` types to root package of project. (#696)
- Create basic `othttp.Transport` for simple client instrumentation. (#678)
- `SetAttribute(string, interface{})` to the trace API. (#674)
- Jaeger exporter option that allows user to specify custom http client. (#671)
- `Stringer` and `Infer` methods to `key`s. (#662)

### Changed

- Rename `NewKey` in the `kv` package to just `Key`. (#721)
- Move `core` and `key` to `kv` package. (#720)
- Make the metric API `Meter` a `struct` so the abstract `MeterImpl` can be passed and simplify implementation. (#709)
- Rename SDK `Batcher` to `Integrator` to match draft OpenTelemetry SDK specification. (#710)
- Rename SDK `Ungrouped` integrator to `simple.Integrator` to match draft OpenTelemetry SDK specification. (#710)
- Rename SDK `SDK` `struct` to `Accumulator` to match draft OpenTelemetry SDK specification. (#710)
- Move `Number` from `core` to `api/metric` package. (#706)
- Move `SpanContext` from `core` to `trace` package. (#692)
- Change traceparent header from `Traceparent` to `traceparent` to implement the W3C specification. (#681)

### Fixed

- Update tooling to run generators in all submodules. (#705)
- gRPC interceptor regexp to match methods without a service name. (#683)
- Use a `const` for padding 64-bit B3 trace IDs. (#701)
- Update `mockZipkin` listen address from `:0` to `127.0.0.1:0`. (#700)
- Left-pad 64-bit B3 trace IDs with zero. (#698)
- Propagate at least the first W3C tracestate header. (#694)
- Remove internal `StateLocker` implementation. (#688)
- Increase instance size CI system uses. (#690)
- Add a `key` benchmark and use reflection in `key.Infer()`. (#679)
- Fix internal `global` test by using `global.Meter` with `RecordBatch()`. (#680)
- Reimplement histogram using mutex instead of `StateLocker`. (#669)
- Switch `MinMaxSumCount` to a mutex lock implementation instead of `StateLocker`. (#667)
- Update documentation to not include any references to `WithKeys`. (#672)
- Correct misspelling. (#668)
- Fix clobbering of the span context if extraction fails. (#656)
- Bump `golangci-lint` and work around the corrupting bug. (#666) (#670)

## [0.4.3] - 2020-04-24

### Added

- `Dockerfile` and `docker-compose.yml` to run example code. (#635)
- New `grpctrace` package that provides gRPC client and server interceptors for both unary and stream connections. (#621)
- New `api/label` package, providing common label set implementation. (#651)
- Support for JSON marshaling of `Resources`. (#654)
- `TraceID` and `SpanID` implementations for `Stringer` interface. (#642)
- `RemoteAddrKey` in the othttp plugin to include the HTTP client address in top-level spans. (#627)
- `WithSpanFormatter` option to the othttp plugin. (#617)
- Updated README to include section for compatible libraries and include reference to the contrib repository. (#612)
- The prometheus exporter now supports exporting histograms. (#601)
- A `String` method to the `Resource` to return a hashable identifier for a now unique resource. (#613)
- An `Iter` method to the `Resource` to return an array `AttributeIterator`. (#613)
- An `Equal` method to the `Resource` test the equivalence of resources. (#613)
- An iterable structure (`AttributeIterator`) for `Resource` attributes.

### Changed

- zipkin export's `NewExporter` now requires a `serviceName` argument to ensure this needed values is provided. (#644)
- Pass `Resources` through the metrics export pipeline. (#659)

### Removed

- `WithKeys` option from the metric API. (#639)

### Fixed

- Use the `label.Set.Equivalent` value instead of an encoding in the batcher. (#658)
- Correct typo `trace.Exporter` to `trace.SpanSyncer` in comments. (#653)
- Use type names for return values in jaeger exporter. (#648)
- Increase the visibility of the `api/key` package by updating comments and fixing usages locally. (#650)
- `Checkpoint` only after `Update`; Keep records in the `sync.Map` longer. (#647)
- Do not cache `reflect.ValueOf()` in metric Labels. (#649)
- Batch metrics exported from the OTLP exporter based on `Resource` and labels. (#626)
- Add error wrapping to the prometheus exporter. (#631)
- Update the OTLP exporter batching of traces to use a unique `string` representation of an associated `Resource` as the batching key. (#623)
- Update OTLP `SpanData` transform to only include the `ParentSpanID` if one exists. (#614)
- Update `Resource` internal representation to uniquely and reliably identify resources. (#613)
- Check return value from `CheckpointSet.ForEach` in prometheus exporter. (#622)
- Ensure spans created by httptrace client tracer reflect operation structure. (#618)
- Create a new recorder rather than reuse when multiple observations in same epoch for asynchronous instruments. #610
- The default port the OTLP exporter uses to connect to the OpenTelemetry collector is updated to match the one the collector listens on by default. (#611)


## [0.4.2] - 2020-03-31

### Fixed

- Fix `pre_release.sh` to update version in `sdk/opentelemetry.go`. (#607)
- Fix time conversion from internal to OTLP in OTLP exporter. (#606)

## [0.4.1] - 2020-03-31

### Fixed

- Update `tag.sh` to create signed tags. (#604)

## [0.4.0] - 2020-03-30

### Added

- New API package `api/metric/registry` that exposes a `MeterImpl` wrapper for use by SDKs to generate unique instruments. (#580)
- Script to verify examples after a new release. (#579)

### Removed

- The dogstatsd exporter due to lack of support.
   This additionally removes support for statsd. (#591)
- `LabelSet` from the metric API.
   This is replaced by a `[]core.KeyValue` slice. (#595)
- `Labels` from the metric API's `Meter` interface. (#595)

### Changed

- The metric `export.Labels` became an interface which the SDK implements and the `export` package provides a simple, immutable implementation of this interface intended for testing purposes. (#574)
- Renamed `internal/metric.Meter` to `MeterImpl`. (#580)
- Renamed `api/global/internal.obsImpl` to `asyncImpl`. (#580)

### Fixed

- Corrected missing return in mock span. (#582)
- Update License header for all source files to match CNCF guidelines and include a test to ensure it is present. (#586) (#596)
- Update to v0.3.0 of the OTLP in the OTLP exporter. (#588)
- Update pre-release script to be compatible between GNU and BSD based systems. (#592)
- Add a `RecordBatch` benchmark. (#594)
- Moved span transforms of the OTLP exporter to the internal package. (#593)
- Build both go-1.13 and go-1.14 in circleci to test for all supported versions of Go. (#569)
- Removed unneeded allocation on empty labels in OLTP exporter. (#597)
- Update `BatchedSpanProcessor` to process the queue until no data but respect max batch size. (#599)
- Update project documentation godoc.org links to pkg.go.dev. (#602)

## [0.3.0] - 2020-03-21

This is a first official beta release, which provides almost fully complete metrics, tracing, and context propagation functionality.
There is still a possibility of breaking changes.

### Added

- Add `Observer` metric instrument. (#474)
- Add global `Propagators` functionality to enable deferred initialization for propagators registered before the first Meter SDK is installed. (#494)
- Simplified export setup pipeline for the jaeger exporter to match other exporters. (#459)
- The zipkin trace exporter. (#495)
- The OTLP exporter to export metric and trace telemetry to the OpenTelemetry collector. (#497) (#544) (#545)
- The `StatusMessage` field was add to the trace `Span`. (#524)
- Context propagation in OpenTracing bridge in terms of OpenTelemetry context propagation. (#525)
- The `Resource` type was added to the SDK. (#528)
- The global API now supports a `Tracer` and `Meter` function as shortcuts to getting a global `*Provider` and calling these methods directly. (#538)
- The metric API now defines a generic `MeterImpl` interface to support general purpose `Meter` construction.
   Additionally, `SyncImpl` and `AsyncImpl` are added to support general purpose instrument construction. (#560)
- A metric `Kind` is added to represent the `MeasureKind`, `ObserverKind`, and `CounterKind`. (#560)
- Scripts to better automate the release process. (#576)

### Changed

- Default to to use `AlwaysSampler` instead of `ProbabilitySampler` to match OpenTelemetry specification. (#506)
- Renamed `AlwaysSampleSampler` to `AlwaysOnSampler` in the trace API. (#511)
- Renamed `NeverSampleSampler` to `AlwaysOffSampler` in the trace API. (#511)
- The `Status` field of the `Span` was changed to `StatusCode` to disambiguate with the added `StatusMessage`. (#524)
- Updated the trace `Sampler` interface conform to the OpenTelemetry specification. (#531)
- Rename metric API `Options` to `Config`. (#541)
- Rename metric `Counter` aggregator to be `Sum`. (#541)
- Unify metric options into `Option` from instrument specific options. (#541)
- The trace API's `TraceProvider` now support `Resource`s. (#545)
- Correct error in zipkin module name. (#548)
- The jaeger trace exporter now supports `Resource`s. (#551)
- Metric SDK now supports `Resource`s.
   The `WithResource` option was added to configure a `Resource` on creation and the `Resource` method was added to the metric `Descriptor` to return the associated `Resource`. (#552)
- Replace `ErrNoLastValue` and `ErrEmptyDataSet` by `ErrNoData` in the metric SDK. (#557)
- The stdout trace exporter now supports `Resource`s. (#558)
- The metric `Descriptor` is now included at the API instead of the SDK. (#560)
- Replace `Ordered` with an iterator in `export.Labels`. (#567)

### Removed

- The vendor specific Stackdriver. It is now hosted on 3rd party vendor infrastructure. (#452)
- The `Unregister` method for metric observers as it is not in the OpenTelemetry specification. (#560)
- `GetDescriptor` from the metric SDK. (#575)
- The `Gauge` instrument from the metric API. (#537)

### Fixed

- Make histogram aggregator checkpoint consistent. (#438)
- Update README with import instructions and how to build and test. (#505)
- The default label encoding was updated to be unique. (#508)
- Use `NewRoot` in the othttp plugin for public endpoints. (#513)
- Fix data race in `BatchedSpanProcessor`. (#518)
- Skip test-386 for Mac OS 10.15.x (Catalina and upwards). #521
- Use a variable-size array to represent ordered labels in maps. (#523)
- Update the OTLP protobuf and update changed import path. (#532)
- Use `StateLocker` implementation in `MinMaxSumCount`. (#546)
- Eliminate goroutine leak in histogram stress test. (#547)
- Update OTLP exporter with latest protobuf. (#550)
- Add filters to the othttp plugin. (#556)
- Provide an implementation of the `Header*` filters that do not depend on Go 1.14. (#565)
- Encode labels once during checkpoint.
   The checkpoint function is executed in a single thread so we can do the encoding lazily before passing the encoded version of labels to the exporter.
   This is a cheap and quick way to avoid encoding the labels on every collection interval. (#572)
- Run coverage over all packages in `COVERAGE_MOD_DIR`. (#573)

## [0.2.3] - 2020-03-04

### Added

- `RecordError` method on `Span`s in the trace API to Simplify adding error events to spans. (#473)
- Configurable push frequency for exporters setup pipeline. (#504)

### Changed

- Rename the `exporter` directory to `exporters`.
   The `go.opentelemetry.io/otel/exporter/trace/jaeger` package was mistakenly released with a `v1.0.0` tag instead of `v0.1.0`.
   This resulted in all subsequent releases not becoming the default latest.
   A consequence of this was that all `go get`s pulled in the incompatible `v0.1.0` release of that package when pulling in more recent packages from other otel packages.
   Renaming the `exporter` directory to `exporters` fixes this issue by renaming the package and therefore clearing any existing dependency tags.
   Consequentially, this action also renames *all* exporter packages. (#502)

### Removed

- The `CorrelationContextHeader` constant in the `correlation` package is no longer exported. (#503)

## [0.2.2] - 2020-02-27

### Added

- `HTTPSupplier` interface in the propagation API to specify methods to retrieve and store a single value for a key to be associated with a carrier. (#467)
- `HTTPExtractor` interface in the propagation API to extract information from an `HTTPSupplier` into a context. (#467)
- `HTTPInjector` interface in the propagation API to inject information into an `HTTPSupplier.` (#467)
- `Config` and configuring `Option` to the propagator API. (#467)
- `Propagators` interface in the propagation API to contain the set of injectors and extractors for all supported carrier formats. (#467)
- `HTTPPropagator` interface in the propagation API to inject and extract from an `HTTPSupplier.` (#467)
- `WithInjectors` and `WithExtractors` functions to the propagator API to configure injectors and extractors to use. (#467)
- `ExtractHTTP` and `InjectHTTP` functions to apply configured HTTP extractors and injectors to a passed context. (#467)
- Histogram aggregator. (#433)
- `DefaultPropagator` function and have it return `trace.TraceContext` as the default context propagator. (#456)
- `AlwaysParentSample` sampler to the trace API. (#455)
- `WithNewRoot` option function to the trace API to specify the created span should be considered a root span. (#451)


### Changed

- Renamed `WithMap` to `ContextWithMap` in the correlation package. (#481)
- Renamed `FromContext` to `MapFromContext` in the correlation package. (#481)
- Move correlation context propagation to correlation package. (#479)
- Do not default to putting remote span context into links. (#480)
- Propagators extrac
- `Tracer.WithSpan` updated to accept `StartOptions`. (#472)
- Renamed `MetricKind` to `Kind` to not stutter in the type usage. (#432)
- Renamed the `export` package to `metric` to match directory structure. (#432)
- Rename the `api/distributedcontext` package to `api/correlation`. (#444)
- Rename the `api/propagators` package to `api/propagation`. (#444)
- Move the propagators from the `propagators` package into the `trace` API package. (#444)
- Update `Float64Gauge`, `Int64Gauge`, `Float64Counter`, `Int64Counter`, `Float64Measure`, and `Int64Measure` metric methods to use value receivers instead of pointers. (#462)
- Moved all dependencies of tools package to a tools directory. (#466)

### Removed

- Binary propagators. (#467)
- NOOP propagator. (#467)

### Fixed

- Upgraded `github.com/golangci/golangci-lint` from `v1.21.0` to `v1.23.6` in `tools/`. (#492)
- Fix a possible nil-dereference crash (#478)
- Correct comments for `InstallNewPipeline` in the stdout exporter. (#483)
- Correct comments for `InstallNewPipeline` in the dogstatsd exporter. (#484)
- Correct comments for `InstallNewPipeline` in the prometheus exporter. (#482)
- Initialize `onError` based on `Config` in prometheus exporter. (#486)
- Correct module name in prometheus exporter README. (#475)
- Removed tracer name prefix from span names. (#430)
- Fix `aggregator_test.go` import package comment. (#431)
- Improved detail in stdout exporter. (#436)
- Fix a dependency issue (generate target should depend on stringer, not lint target) in Makefile. (#442)
- Reorders the Makefile targets within `precommit` target so we generate files and build the code before doing linting, so we can get much nicer errors about syntax errors from the compiler. (#442)
- Reword function documentation in gRPC plugin. (#446)
- Send the `span.kind` tag to Jaeger from the jaeger exporter. (#441)
- Fix `metadataSupplier` in the jaeger exporter to overwrite the header if existing instead of appending to it. (#441)
- Upgraded to Go 1.13 in CI. (#465)
- Correct opentelemetry.io URL in trace SDK documentation. (#464)
- Refactored reference counting logic in SDK determination of stale records. (#468)
- Add call to `runtime.Gosched` in instrument `acquireHandle` logic to not block the collector. (#469)

## [0.2.1.1] - 2020-01-13

### Fixed

- Use stateful batcher on Prometheus exporter fixing regresion introduced in #395. (#428)

## [0.2.1] - 2020-01-08

### Added

- Global meter forwarding implementation.
   This enables deferred initialization for metric instruments registered before the first Meter SDK is installed. (#392)
- Global trace forwarding implementation.
   This enables deferred initialization for tracers registered before the first Trace SDK is installed. (#406)
- Standardize export pipeline creation in all exporters. (#395)
- A testing, organization, and comments for 64-bit field alignment. (#418)
- Script to tag all modules in the project. (#414)

### Changed

- Renamed `propagation` package to `propagators`. (#362)
- Renamed `B3Propagator` propagator to `B3`. (#362)
- Renamed `TextFormatPropagator` propagator to `TextFormat`. (#362)
- Renamed `BinaryPropagator` propagator to `Binary`. (#362)
- Renamed `BinaryFormatPropagator` propagator to `BinaryFormat`. (#362)
- Renamed `NoopTextFormatPropagator` propagator to `NoopTextFormat`. (#362)
- Renamed `TraceContextPropagator` propagator to `TraceContext`. (#362)
- Renamed `SpanOption` to `StartOption` in the trace API. (#369)
- Renamed `StartOptions` to `StartConfig` in the trace API. (#369)
- Renamed `EndOptions` to `EndConfig` in the trace API. (#369)
- `Number` now has a pointer receiver for its methods. (#375)
- Renamed `CurrentSpan` to `SpanFromContext` in the trace API. (#379)
- Renamed `SetCurrentSpan` to `ContextWithSpan` in the trace API. (#379)
- Renamed `Message` in Event to `Name` in the trace API. (#389)
- Prometheus exporter no longer aggregates metrics, instead it only exports them. (#385)
- Renamed `HandleImpl` to `BoundInstrumentImpl` in the metric API. (#400)
- Renamed `Float64CounterHandle` to `Float64CounterBoundInstrument` in the metric API. (#400)
- Renamed `Int64CounterHandle` to `Int64CounterBoundInstrument` in the metric API. (#400)
- Renamed `Float64GaugeHandle` to `Float64GaugeBoundInstrument` in the metric API. (#400)
- Renamed `Int64GaugeHandle` to `Int64GaugeBoundInstrument` in the metric API. (#400)
- Renamed `Float64MeasureHandle` to `Float64MeasureBoundInstrument` in the metric API. (#400)
- Renamed `Int64MeasureHandle` to `Int64MeasureBoundInstrument` in the metric API. (#400)
- Renamed `Release` method for bound instruments in the metric API to `Unbind`. (#400)
- Renamed `AcquireHandle` method for bound instruments in the metric API to `Bind`. (#400)
- Renamed the `File` option in the stdout exporter to `Writer`. (#404)
- Renamed all `Options` to `Config` for all metric exports where this wasn't already the case.

### Fixed

- Aggregator import path corrected. (#421)
- Correct links in README. (#368)
- The README was updated to match latest code changes in its examples. (#374)
- Don't capitalize error statements. (#375)
- Fix ignored errors. (#375)
- Fix ambiguous variable naming. (#375)
- Removed unnecessary type casting. (#375)
- Use named parameters. (#375)
- Updated release schedule. (#378)
- Correct http-stackdriver example module name. (#394)
- Removed the `http.request` span in `httptrace` package. (#397)
- Add comments in the metrics SDK (#399)
- Initialize checkpoint when creating ddsketch aggregator to prevent panic when merging into a empty one. (#402) (#403)
- Add documentation of compatible exporters in the README. (#405)
- Typo fix. (#408)
- Simplify span check logic in SDK tracer implementation. (#419)

## [0.2.0] - 2019-12-03

### Added

- Unary gRPC tracing example. (#351)
- Prometheus exporter. (#334)
- Dogstatsd metrics exporter. (#326)

### Changed

- Rename `MaxSumCount` aggregation to `MinMaxSumCount` and add the `Min` interface for this aggregation. (#352)
- Rename `GetMeter` to `Meter`. (#357)
- Rename `HTTPTraceContextPropagator` to `TraceContextPropagator`. (#355)
- Rename `HTTPB3Propagator` to `B3Propagator`. (#355)
- Rename `HTTPTraceContextPropagator` to `TraceContextPropagator`. (#355)
- Move `/global` package to `/api/global`. (#356)
- Rename `GetTracer` to `Tracer`. (#347)

### Removed

- `SetAttribute` from the `Span` interface in the trace API. (#361)
- `AddLink` from the `Span` interface in the trace API. (#349)
- `Link` from the `Span` interface in the trace API. (#349)

### Fixed

- Exclude example directories from coverage report. (#365)
- Lint make target now implements automatic fixes with `golangci-lint` before a second run to report the remaining issues. (#360)
- Drop `GO111MODULE` environment variable in Makefile as Go 1.13 is the project specified minimum version and this is environment variable is not needed for that version of Go. (#359)
- Run the race checker for all test. (#354)
- Redundant commands in the Makefile are removed. (#354)
- Split the `generate` and `lint` targets of the Makefile. (#354)
- Renames `circle-ci` target to more generic `ci` in Makefile. (#354)
- Add example Prometheus binary to gitignore. (#358)
- Support negative numbers with the `MaxSumCount`. (#335)
- Resolve race conditions in `push_test.go` identified in #339. (#340)
- Use `/usr/bin/env bash` as a shebang in scripts rather than `/bin/bash`. (#336)
- Trace benchmark now tests both `AlwaysSample` and `NeverSample`.
   Previously it was testing `AlwaysSample` twice. (#325)
- Trace benchmark now uses a `[]byte` for `TraceID` to fix failing test. (#325)
- Added a trace benchmark to test variadic functions in `setAttribute` vs `setAttributes` (#325)
- The `defaultkeys` batcher was only using the encoded label set as its map key while building a checkpoint.
   This allowed distinct label sets through, but any metrics sharing a label set could be overwritten or merged incorrectly.
   This was corrected. (#333)


## [0.1.2] - 2019-11-18

### Fixed

- Optimized the `simplelru` map for attributes to reduce the number of allocations. (#328)
- Removed unnecessary unslicing of parameters that are already a slice. (#324)

## [0.1.1] - 2019-11-18

This release contains a Metrics SDK with stdout exporter and supports basic aggregations such as counter, gauges, array, maxsumcount, and ddsketch.

### Added

- Metrics stdout export pipeline. (#265)
- Array aggregation for raw measure metrics. (#282)
- The core.Value now have a `MarshalJSON` method. (#281)

### Removed

- `WithService`, `WithResources`, and `WithComponent` methods of tracers. (#314)
- Prefix slash in `Tracer.Start()` for the Jaeger example. (#292)

### Changed

- Allocation in LabelSet construction to reduce GC overhead. (#318)
- `trace.WithAttributes` to append values instead of replacing (#315)
- Use a formula for tolerance in sampling tests. (#298)
- Move export types into trace and metric-specific sub-directories. (#289)
- `SpanKind` back to being based on an `int` type. (#288)

### Fixed

- URL to OpenTelemetry website in README. (#323)
- Name of othttp default tracer. (#321)
- `ExportSpans` for the stackdriver exporter now handles `nil` context. (#294)
- CI modules cache to correctly restore/save from/to the cache. (#316)
- Fix metric SDK race condition between `LoadOrStore` and the assignment `rec.recorder = i.meter.exporter.AggregatorFor(rec)`. (#293)
- README now reflects the new code structure introduced with these changes. (#291)
- Make the basic example work. (#279)

## [0.1.0] - 2019-11-04

This is the first release of open-telemetry go library.
It contains api and sdk for trace and meter.

### Added

- Initial OpenTelemetry trace and metric API prototypes.
- Initial OpenTelemetry trace, metric, and export SDK packages.
- A wireframe bridge to support compatibility with OpenTracing.
- Example code for a basic, http-stackdriver, http, jaeger, and named tracer setup.
- Exporters for Jaeger, Stackdriver, and stdout.
- Propagators for binary, B3, and trace-context protocols.
- Project information and guidelines in the form of a README and CONTRIBUTING.
- Tools to build the project and a Makefile to automate the process.
- Apache-2.0 license.
- CircleCI build CI manifest files.
- CODEOWNERS file to track owners of this project.


[Unreleased]: https://github.com/open-telemetry/opentelemetry-go/compare/v0.16.0...HEAD
[0.16.0]: https://github.com/open-telemetry/opentelemetry-go/releases/tag/v0.16.0
[0.15.0]: https://github.com/open-telemetry/opentelemetry-go/releases/tag/v0.15.0
[0.14.0]: https://github.com/open-telemetry/opentelemetry-go/releases/tag/v0.14.0
[0.13.0]: https://github.com/open-telemetry/opentelemetry-go/releases/tag/v0.13.0
[0.12.0]: https://github.com/open-telemetry/opentelemetry-go/releases/tag/v0.12.0
[0.11.0]: https://github.com/open-telemetry/opentelemetry-go/releases/tag/v0.11.0
[0.10.0]: https://github.com/open-telemetry/opentelemetry-go/releases/tag/v0.10.0
[0.9.0]: https://github.com/open-telemetry/opentelemetry-go/releases/tag/v0.9.0
[0.8.0]: https://github.com/open-telemetry/opentelemetry-go/releases/tag/v0.8.0
[0.7.0]: https://github.com/open-telemetry/opentelemetry-go/releases/tag/v0.7.0
[0.6.0]: https://github.com/open-telemetry/opentelemetry-go/releases/tag/v0.6.0
[0.5.0]: https://github.com/open-telemetry/opentelemetry-go/releases/tag/v0.5.0
[0.4.3]: https://github.com/open-telemetry/opentelemetry-go/releases/tag/v0.4.3
[0.4.2]: https://github.com/open-telemetry/opentelemetry-go/releases/tag/v0.4.2
[0.4.1]: https://github.com/open-telemetry/opentelemetry-go/releases/tag/v0.4.1
[0.4.0]: https://github.com/open-telemetry/opentelemetry-go/releases/tag/v0.4.0
[0.3.0]: https://github.com/open-telemetry/opentelemetry-go/releases/tag/v0.3.0
[0.2.3]: https://github.com/open-telemetry/opentelemetry-go/releases/tag/v0.2.3
[0.2.2]: https://github.com/open-telemetry/opentelemetry-go/releases/tag/v0.2.2
[0.2.1.1]: https://github.com/open-telemetry/opentelemetry-go/releases/tag/v0.2.1.1
[0.2.1]: https://github.com/open-telemetry/opentelemetry-go/releases/tag/v0.2.1
[0.2.0]: https://github.com/open-telemetry/opentelemetry-go/releases/tag/v0.2.0
[0.1.2]: https://github.com/open-telemetry/opentelemetry-go/releases/tag/v0.1.2
[0.1.1]: https://github.com/open-telemetry/opentelemetry-go/releases/tag/v0.1.1
[0.1.0]: https://github.com/open-telemetry/opentelemetry-go/releases/tag/v0.1.0<|MERGE_RESOLUTION|>--- conflicted
+++ resolved
@@ -8,22 +8,17 @@
 
 ## [Unreleased]
 
-<<<<<<< HEAD
 ### Added
 
 - Add `View` and `RegisterView` as part of the Metric API, and their implementation in the SDK. (#1473)
 
 ### Changed
 
+- Reverse order in which `Resource` attributes are merged, per change in spec. (#1501)
 - Moved `Aggregator`/`Aggregation`/`AggregatorSelector` interfaces to _otel/metric_ from _otel/sdk/export/metric_. (#1473)
 - Support `KeyValue` labels with values unset. (#1473)
 - Modified the `otel-collector` example to include View API usage. (#1473)
 - `Accumulation` accepts a view selector for aggregator creation. (#1473)
-=======
-### Changed
-
-- Reverse order in which `Resource` attributes are merged, per change in spec. (#1501)
->>>>>>> 1952d7b6
 
 ## [0.16.0] - 2020-01-13
 
